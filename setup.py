import os
from setuptools import setup, find_packages


def parse_requirements(file):
    return sorted(set(
        line.partition('#')[0].strip()
        for line in open(os.path.join(os.path.dirname(__file__), file))
    )
                  -set('')
                  )


setup(
    name='ost',
    packages=find_packages(),
    include_package_data=True,
<<<<<<< HEAD
    version='0.9.4',
=======
    version='0.9.5',
>>>>>>> e7eafe57
    description='High-level functionality for the inventory, download '
                'and pre-processing of Sentinel-1 data',
    install_requires=parse_requirements('requirements.txt'),
    url='https://github.com/ESA-PhiLab/OpenSarToolkit',
    author='Andreas Vollrath, Petr Sevcik',
    author_email='andreas.vollrath[at]esa.int, petr.sevcik[at]eox.at',
    license='MIT License',
    keywords=['Sentinel-1', 'ESA', 'SAR', 'Radar',
              'Earth Observation', 'Remote Sensing',
              'Synthetic Aperture Radar'],
    zip_safe=False,
    setup_requires=['pytest-runner'],
    tests_require=['pytest']
)<|MERGE_RESOLUTION|>--- conflicted
+++ resolved
@@ -15,11 +15,7 @@
     name='ost',
     packages=find_packages(),
     include_package_data=True,
-<<<<<<< HEAD
-    version='0.9.4',
-=======
     version='0.9.5',
->>>>>>> e7eafe57
     description='High-level functionality for the inventory, download '
                 'and pre-processing of Sentinel-1 data',
     install_requires=parse_requirements('requirements.txt'),
