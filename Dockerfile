FROM ubuntu:18.04

LABEL maintainer="Andreas Vollrath, ESA phi-lab"
LABEL OpenSARToolkit='0.8'

# set work directory to home and download snap
WORKDIR /home/ost

# copy the snap installation config file into the container
COPY snap7.varfile $HOME

# update variables
ENV OTB_VERSION="7.0.0" \
    TBX_VERSION="7" \
    TBX_SUBVERSION="0"
ENV \ 
  TBX="esa-snap_sentinel_unix_${TBX_VERSION}_${TBX_SUBVERSION}.sh" \
  SNAP_URL="http://step.esa.int/downloads/${TBX_VERSION}.${TBX_SUBVERSION}/installers" \
  OTB=OTB-${OTB_VERSION}-Linux64.run \
  HOME=/home/ost \
  PATH=$PATH:/home/ost/programs/snap/bin:/home/ost/programs/OTB-${OTB_VERSION}-Linux64/bin
<<<<<<< HEAD

=======
   
>>>>>>> 25157645
# install all dependencies
RUN groupadd -r ost && \
    useradd -r -g ost ost && \
    apt-get update && DEBIAN_FRONTEND=noninteractive apt-get install -yq \
        python3 \
        python3-pip \
        git \
        libgdal-dev \
        python3-gdal \
        libspatialindex-dev \
        libgfortran3 \
        wget \
        unzip \
        imagemagick

RUN alias python=python3 && \
    rm -rf /var/lib/apt/lists/*  && \
    python3 -m pip install jupyterlab && \
    mkdir /home/ost/programs && \
    wget $SNAP_URL/$TBX && \    
    chmod +x $TBX && \
    ./$TBX -q -varfile snap7.varfile && \
    rm $TBX && \
    rm snap7.varfile && \
    cd /home/ost/programs && \
    wget https://www.orfeo-toolbox.org/packages/${OTB} && \ 
    chmod +x $OTB && \
    ./${OTB} && \
    rm -f OTB-${OTB_VERSION}-Linux64.run 

#RUN /home/ost/snap/bin/snap --nosplash --nogui --modules --list --refresh
#RUN /home/ost/snap/bin/snap --nosplash --nogui --modules --update-all
# set usable memory to 12G
RUN echo "-Xmx12G" > /home/ost/programs/snap/bin/gpt.vmoptions

# get OST and tutorials
RUN python3 -m pip install git+https://github.com/ESA-PhiLab/OpenSarToolkit.git && \
    git clone https://github.com/ESA-PhiLab/OST_Notebooks

#ENV SHELL="/bin/bash/" 

EXPOSE 8888
CMD jupyter lab --ip='0.0.0.0' --port=8888 --no-browser --allow-root<|MERGE_RESOLUTION|>--- conflicted
+++ resolved
@@ -19,11 +19,9 @@
   OTB=OTB-${OTB_VERSION}-Linux64.run \
   HOME=/home/ost \
   PATH=$PATH:/home/ost/programs/snap/bin:/home/ost/programs/OTB-${OTB_VERSION}-Linux64/bin
-<<<<<<< HEAD
 
-=======
    
->>>>>>> 25157645
+
 # install all dependencies
 RUN groupadd -r ost && \
     useradd -r -g ost ost && \
