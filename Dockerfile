FROM ubuntu:18.04

<<<<<<< HEAD
LABEL maintainer="Andreas Vollrath, ESA phi-lab"
LABEL OpenSARToolkit='0.9.4'
=======
LABEL maintainer="Petr Sevcik, EOX"
LABEL OpenSARToolkit='0.9.5'
>>>>>>> e7eafe57

# set work directory to home and download snap
WORKDIR /home/ost

# copy the snap installation config file into the container
COPY snap7.varfile $HOME

# update variables
ENV OTB_VERSION="7.1.0" \
    TBX_VERSION="7" \
    TBX_SUBVERSION="0"
ENV \ 
  TBX="esa-snap_sentinel_unix_${TBX_VERSION}_${TBX_SUBVERSION}.sh" \
  SNAP_URL="http://step.esa.int/downloads/${TBX_VERSION}.${TBX_SUBVERSION}/installers" \
  OTB=OTB-${OTB_VERSION}-Linux64.run \
  HOME=/home/ost \
  PATH=$PATH:/home/ost/programs/snap/bin:/home/ost/programs/OTB-${OTB_VERSION}-Linux64/bin

# install all dependencies
RUN groupadd -r ost && \
    useradd -r -g ost ost && \
    apt-get update && DEBIAN_FRONTEND=noninteractive apt-get install -yq \
        python3 \
        python3-pip \
        git \
        libgdal-dev \
        python3-gdal \
        libspatialindex-dev \
        libgfortran3 \
        wget \
        unzip \
        imagemagick

RUN alias python=python3 && \
    rm -rf /var/lib/apt/lists/*  && \
    python3 -m pip install jupyterlab && \
    mkdir /home/ost/programs && \
    wget $SNAP_URL/$TBX && \    
    chmod +x $TBX && \
    ./$TBX -q -varfile snap7.varfile && \
    rm $TBX && \
    rm snap7.varfile && \
    cd /home/ost/programs && \
    wget https://www.orfeo-toolbox.org/packages/${OTB} && \ 
    chmod +x $OTB && \
    ./${OTB} && \
    rm -f OTB-${OTB_VERSION}-Linux64.run 

# update snap to latest version
RUN /home/ost/programs/snap/bin/snap --nosplash --nogui --modules --update-all 2>&1 | while read -r line; do \
        echo "$line" && \
        [ "$line" = "updates=0" ] && sleep 2 && pkill -TERM -f "snap/jre/bin/java"; \
    done; exit 0

# set usable memory to 12G
RUN echo "-Xmx12G" > /home/ost/programs/snap/bin/gpt.vmoptions

# get OST and tutorials
RUN python3 -m pip install git+https://github.com/ESA-PhiLab/OpenSarToolkit.git && \
    git clone https://github.com/ESA-PhiLab/OST_Notebooks

#ENV SHELL="/bin/bash/" 

EXPOSE 8888
CMD jupyter lab --ip='0.0.0.0' --port=8888 --no-browser --allow-root<|MERGE_RESOLUTION|>--- conflicted
+++ resolved
@@ -1,12 +1,7 @@
 FROM ubuntu:18.04
 
-<<<<<<< HEAD
-LABEL maintainer="Andreas Vollrath, ESA phi-lab"
-LABEL OpenSARToolkit='0.9.4'
-=======
 LABEL maintainer="Petr Sevcik, EOX"
 LABEL OpenSARToolkit='0.9.5'
->>>>>>> e7eafe57
 
 # set work directory to home and download snap
 WORKDIR /home/ost
