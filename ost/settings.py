import sys
import importlib
from ost.helpers import helpers as h
import logging

<<<<<<< HEAD
import logging

# lower stream output log level
formatter = logging.Formatter('%(asctime)s %(levelname)s %(name)s %(message)s')
stream_handler = logging.StreamHandler()
stream_handler.setFormatter(formatter)
stream_handler.setLevel(logging.ERROR)
logging.getLogger().addHandler(stream_handler)


def set_log_level(loglevel):
=======

#---------------------------------------------------------------
# logger set-up
# lower stream output log level

class SingleLevelFilter(logging.Filter):
    def __init__(self, passlevel, reject):
        self.passlevel = passlevel
        self.reject = reject

    def filter(self, record):
        if self.reject:
            return (record.levelno != self.passlevel)
        else:
            return (record.levelno == self.passlevel)


formatter = logging.Formatter(' %(levelname)s (%(asctime)s): %(message)s')
stream_handler = logging.StreamHandler()
stream_handler.setFormatter(formatter)
stream_handler.setLevel(logging.INFO)


def set_log_level(loglevel=logging.INFO):

    if loglevel == logging.INFO:
        info_filter = SingleLevelFilter(logging.INFO, False)
        stream_handler.addFilter(info_filter)
        logging.getLogger().addHandler(stream_handler)

>>>>>>> e2c7f539
    logging.getLogger("ost").setLevel(loglevel)
    stream_handler.setLevel(loglevel)


def setup_logfile(logfile):
    file_handler = logging.FileHandler(logfile)
    file_handler.setFormatter(formatter)
    logging.getLogger().addHandler(file_handler)
<<<<<<< HEAD


=======
#---------------------------------------------------------------

#---------------------------------------------------------------
# GLOBAL VARIABLES
>>>>>>> e2c7f539
# get gpt file
GPT_FILE = h.gpt_path()

# get path to graph
OST_ROOT = importlib.util.find_spec('ost').submodule_search_locations[0]
#---------------------------------------------------------------

#---------------------------------------------------------------
# dummy user for tests
HERBERT_USER = {'uname': 'herbert_thethird',
                'pword': 'q12w34er56ty7',
                'asf_pword': 'q12w34er56ty7WER32P'
                }
#---------------------------------------------------------------<|MERGE_RESOLUTION|>--- conflicted
+++ resolved
@@ -1,26 +1,11 @@
-import sys
 import importlib
 from ost.helpers import helpers as h
 import logging
 
-<<<<<<< HEAD
-import logging
 
-# lower stream output log level
-formatter = logging.Formatter('%(asctime)s %(levelname)s %(name)s %(message)s')
-stream_handler = logging.StreamHandler()
-stream_handler.setFormatter(formatter)
-stream_handler.setLevel(logging.ERROR)
-logging.getLogger().addHandler(stream_handler)
-
-
-def set_log_level(loglevel):
-=======
-
-#---------------------------------------------------------------
+# ---------------------------------------------------------------
 # logger set-up
 # lower stream output log level
-
 class SingleLevelFilter(logging.Filter):
     def __init__(self, passlevel, reject):
         self.passlevel = passlevel
@@ -46,35 +31,28 @@
         stream_handler.addFilter(info_filter)
         logging.getLogger().addHandler(stream_handler)
 
->>>>>>> e2c7f539
-    logging.getLogger("ost").setLevel(loglevel)
-    stream_handler.setLevel(loglevel)
-
 
 def setup_logfile(logfile):
     file_handler = logging.FileHandler(logfile)
     file_handler.setFormatter(formatter)
     logging.getLogger().addHandler(file_handler)
-<<<<<<< HEAD
+# ---------------------------------------------------------------
+
+# ---------------------------------------------------------------
+# GLOBAL VARIABLES
 
 
-=======
-#---------------------------------------------------------------
-
-#---------------------------------------------------------------
-# GLOBAL VARIABLES
->>>>>>> e2c7f539
 # get gpt file
 GPT_FILE = h.gpt_path()
 
 # get path to graph
 OST_ROOT = importlib.util.find_spec('ost').submodule_search_locations[0]
-#---------------------------------------------------------------
+# ---------------------------------------------------------------
 
-#---------------------------------------------------------------
+# ---------------------------------------------------------------
 # dummy user for tests
 HERBERT_USER = {'uname': 'herbert_thethird',
                 'pword': 'q12w34er56ty7',
                 'asf_pword': 'q12w34er56ty7WER32P'
                 }
-#---------------------------------------------------------------+# ---------------------------------------------------------------