"""This module contains the S1Scene class for handling of a Sentinel-1 product

"""
import os
from os.path import join as opj
import sys
import importlib
import json
import glob
import logging
import urllib
from urllib.error import URLError
import zipfile
import fnmatch
import xml.dom.minidom
import xml.etree.ElementTree as eTree
from pathlib import Path

import numpy as np
import pandas as pd
import geopandas as gpd
import requests
from shapely.wkt import loads

from ost.helpers import scihub, peps, onda, raster as ras
from ost.s1.grd_to_ard import grd_to_ard, ard_to_rgb, ard_to_thumbnail
from ost.helpers.settings import APIHUB_BASEURL

__author__ = "Andreas Vollrath"
__version__ = 1.0
__license__ = 'MIT'

logger = logging.getLogger(__name__)


class Sentinel1Scene:

    def __init__(self, scene_id, ard_type='OST_GTC'):
        self.scene_id = scene_id
        self.mission_id = scene_id[0:3]
        self.mode_beam = scene_id[4:6]
        self.product_type = scene_id[7:10]
        self.resolution_class = scene_id[10]
        self.proc_level = scene_id[12]
        self.pol_mode = scene_id[14:16]
        self.start_date = scene_id[17:25]
        self.start_time = scene_id[26:32]
        self.stop_date = scene_id[33:41]
        self.stop_time = scene_id[42:48]
        self.abs_orbit = scene_id[49:55]
        self.data_take_id = scene_id[57:62]
        self.unique_id = scene_id[63:]
        self.year = scene_id[17:21]
        self.month = scene_id[21:23]
        self.day = scene_id[23:25]
        self.onda_class = scene_id[4:14]

        # Calculate the relative orbit out of absolute orbit
        # (from Peter Meadows (ESA) @
        # http://forum.step.esa.int/t/sentinel-1-relative-orbit-from-filename/7042)
        if self.mission_id == 'S1A':
            self.orbit_offset = 73
            self.satellite = "Sentinel-1A"
        elif self.mission_id == 'S1B':
            self.orbit_offset = 27
            self.satellite = "Sentinel-1B"

        self.rel_orbit = (((int(self.abs_orbit)
                            - int(self.orbit_offset)) % 175) + 1)

        # get acquisition mode
        if self.mode_beam == 'IW':
            self.acq_mode = "Interferometric Wide Swath"
        elif self.mode_beam == 'SM':
            self.acq_mode = "Stripmap"
        elif self.mode_beam == 'EW':
            self.acq_mode = "Extra-Wide swath"
        elif self.mode_beam == 'WV':
            self.acq_mode = "Wave"

        # get acquisition mode
        if self.product_type == 'GRD':
            self.p_type = "Ground Range Detected (GRD)"
        elif self.product_type == 'SLC':
            self.p_type = "Single-Look Complex (SLC)"
        elif self.product_type == 'OCN':
            self.p_type = "Ocean"
        elif self.product_type == 'RAW':
            self.p_type = "Raw Data (RAW)"

        # set initial product paths to None
        self.ard_dimap = None
        self.ard_rgb = None
        self.rgb_thumbnail = None

        # set initial ARD parameters to ard_type
        self.ard_parameters = {}
        self.get_ard_parameters(ard_type)

    def info(self):

        # create info dictionary necessary for tests
        inf_dict = {}
        inf_dict.update(
            Scene_Identifier=str(self.scene_id),
            Satellite=str(self.satellite),
            Acquisition_Mode=str(self.acq_mode),
            Processing_Level=str(self.proc_level),
            Product_Type=str(self.p_type),
            Acquisition_Date=str(self.start_date),
            Start_Time=str(self.start_time),
            Stop_Time=str(self.stop_time),
            Absolute_Orbit=str(self.abs_orbit),
            Relative_Orbit=str(self.rel_orbit),
        )

        # actual print function
        print(" -------------------------------------------------")
        print(" Scene Information:")
        print(" Scene Identifier:        " + str(self.scene_id))
        print(" Satellite:               " + str(self.satellite))
        print(" Acquisition Mode:        " + str(self.acq_mode))
        print(" Processing Level:        " + str(self.proc_level))
        print(" Product Type:            " + str(self.p_type))
        print(" Acquisition Date:        " + str(self.start_date))
        print(" Start Time:              " + str(self.start_time))
        print(" Stop Time:               " + str(self.stop_time))
        print(" Absolute Orbit:          " + str(self.abs_orbit))
        print(" Relative Orbit:          " + str(self.rel_orbit))
        print(" -------------------------------------------------")

        return inf_dict

    def download(self, download_dir, mirror=None):

        if not mirror:
            logger.info('One or more of your scenes need to be downloaded.')
            print(' Select the server from where you want to download:')
            print(' (1) Copernicus Apihub (ESA, rolling archive)')
            print(' (2) Alaska Satellite Facility (NASA, full archive)')
            print(' (3) PEPS (CNES, 1 year rolling archive)')
            print(' (4) ONDA DIAS (ONDA DIAS full archive for'
                  ' SLC - or GRD from 30 June 2019)')
            print(' (5) Alaska Satellite Facility (using WGET'
                  ' - unstable - use only if 2 fails)')
            mirror = input(' Type 1, 2, 3, 4 or 5: ')

        from ost.s1 import download

        if mirror == '1':
            uname, pword = scihub.ask_credentials()
            opener = scihub.connect(uname=uname, pword=pword)
            df = pd.DataFrame(
                {'identifier': [self.scene_id],
                 'uuid': [self.scihub_uuid(opener)]
                 }
            )
        elif mirror == '3':
            uname, pword = peps.ask_credentials()
            df = pd.DataFrame(
                {'identifier': [self.scene_id],
                 'uuid': [self.peps_uuid(uname=uname, pword=pword)]
                 }
            )
        elif mirror == '4':
            uname, pword = onda.ask_credentials()
            opener = onda.connect(uname=uname, pword=pword)
            df = pd.DataFrame(
                {'identifier': [self.scene_id],
                 'uuid': [self.ondadias_uuid(opener)]
                 }
            )
        else:  # ASF
            df = pd.DataFrame({'identifier': [self.scene_id]})
            download.download_sentinel1(df, download_dir, mirror)
            return

        download.download_sentinel1(df, download_dir, mirror,
                                    uname=uname, pword=pword)

        # delete credentials
        del uname, pword

    # location of file (including diases)
    def download_path(self, download_dir, mkdir=False):
<<<<<<< HEAD

        download_path = Path(download_dir).joinpath(
=======
        download_path = download_dir.joinpath(
>>>>>>> d99a83fc
            f'SAR/{self.product_type}/{self.year}/{self.month}/{self.day}'
        )
        # make dir if not existent
        if mkdir:
            download_path.mkdir(parents=True, exist_ok=True)

        # get filepath
        filepath = download_path.joinpath(f'{self.scene_id}.zip')

        self.product_dl_path = filepath

    def _creodias_path(self, data_mount='/eodata'):

        path = Path(data_mount).joinpath(
            f'Sentinel-1/SAR/{self.product_type}/{self.year}/'
            f'{self.month}/{self.day}/{self.scene_id}.SAFE'
        )

        return path

        # print(' Dummy function for mundi paths to be added')
        return Path('/foo/foo/foo')

    def _onda_path(self, data_mount):

        path = Path(data_mount).joinpath(
            f'S1/LEVEL-1/{self.onda_class}/{self.year}/{self.month}/'
            f'{self.day}/{self.scene_id}.zip/{self.scene_id}.SAFE'
        )

        return path

    def get_path(self, download_dir=None, data_mount=None):
        if download_dir:
            if isinstance(download_dir, str):
                download_dir = Path(download_dir)
            self.download_path(download_dir=download_dir, mkdir=False)
            if self.product_dl_path.with_suffix(
                    '.downloaded').exists():
                path = self.product_dl_path
            else:
                path = None
        else:
            path = None

        if data_mount and not path:
            if isinstance(data_mount, str):
                data_mount = Path(data_mount)
            if self._creodias_path(data_mount).joinpath(
                    'manifest.safe').exists():
                path = self._creodias_path(data_mount)
            elif self._onda_path(data_mount).exists():
                path = self._onda_path(data_mount)
            else:
                path = None
        if path is None:
            raise FileNotFoundError(
                'No product path found for: {}'.format(self.scene_id)
            )
        return path

    # scihub related
    def scihub_uuid(self, opener):

        # construct the basic the url
        base_url = (
            'https://scihub.copernicus.eu/apihub/odata/v1/Products?$filter='
        )

        # request
        action = urllib.request.quote(f'Name eq \'{self.scene_id}\'')

        # construct the download url
        url = base_url + action

        try:
            # get the request
            req = opener.open(url)
        except URLError as error:
            if hasattr(error, 'reason'):
                print(' We failed to connect to the server.')
                print(' Reason: ', error.reason)
                sys.exit()
            elif hasattr(error, 'code'):
                print(' The server couldn\'t fulfill the request.')
                print(' Error code: ', error.code)
                sys.exit()
        else:
            # write the request to to the response variable
            # (i.e. the xml coming back from scihub)
            response = req.read().decode('utf-8')

            # return uuid from response
            return response.split("Products('")[1].split("')")[0]

    def scihub_url(self, opener):

        # return the full url
        return f'{APIHUB_BASEURL}(\'{self.scihub_uuid(opener)}\')/$value'

    def scihub_md5(self, opener):

        # return the md5 checksum
        return (
            f'{APIHUB_BASEURL}(\'{self.scihub_uuid(opener)}\')'
            f'/Checksum/Value/$value'
        )

    def scihub_online_status(self, opener):

        # get url for product
        url = f'{APIHUB_BASEURL}(\'{self.scihub_uuid(opener)}\')/Online/$value'

        # check if something is coming back from our request
        try:
            # get the request
            req = opener.open(url)
        except URLError as error:
            if hasattr(error, 'reason'):
                print(' We failed to connect to the server.')
                print(f' Reason: {error.reason}')
                sys.exit()
            elif hasattr(error, 'code'):
                print(' The server couldn\'t fulfill the request.')
                print(f' Error code: {error.code}')
                sys.exit()
        else:
            # write the request to to the response variable
            # (i.e. the xml coming back from scihub)
            response = req.read().decode('utf-8')

            if response == 'true':
                response = True
            elif response == 'false':
                response = False

        return response

    def scihub_trigger_production(self, opener):

        # get uuid and construct url for scihub's apihub
        uuid = self.scihub_uuid(opener)
        url = f'{APIHUB_BASEURL}(\'{uuid}\')/$value'

        try:
            # get the request
            req = opener.open(url)

        except URLError as error:
            if hasattr(error, 'reason'):
                print(' We failed to connect to the server.')
                print(' Reason: ', error.reason)
                sys.exit()
            elif hasattr(error, 'code'):
                print(' The server couldn\'t fulfill the request.')
                print(' Error code: ', error.code)
                sys.exit()

        # write the request to to the response variable
        # (i.e. the xml coming back from scihub)
        code = req.getcode()
        if code == 202:
            print(' Production of {} successfully requested.'
                  .format(self.scene_id))

        return code

    # burst part
    def _scihub_annotation_url(self, opener):

        uuid = self.scihub_uuid(opener)

        logger.info('Getting URLS of annotation files'
                    ' for S1 product: {}.'.format(self.scene_id))
        scihub_url = 'https://scihub.copernicus.eu/apihub/odata/v1/Products'
        anno_path = ('(\'{}\')/Nodes(\'{}.SAFE\')/Nodes(\'annotation\')/'
                     'Nodes'.format(uuid, self.scene_id))
        url = scihub_url + anno_path
        # print(url)
        try:
            # get the request
            req = opener.open(url)
        except URLError as error:
            if hasattr(error, 'reason'):
                print(' We failed to connect to the server.')
                print(' Reason: ', error.reason)
                sys.exit()
            elif hasattr(error, 'code'):
                print(' The server couldn\'t fulfill the request.')
                print(' Error code: ', error.code)
                sys.exit()
        else:
            # write the request to to the response variable
            # (i.e. the xml coming back from scihub)
            response = req.read().decode('utf-8')

            # parse the xml page from the response
            dom = xml.dom.minidom.parseString(response)
            url_list = []
            # loop thorugh each entry (with all metadata)
            for node in dom.getElementsByTagName('entry'):
                download_url = node.getElementsByTagName(
                    'id')[0].firstChild.nodeValue

                if download_url[-6:-2] == '.xml':
                    url_list.append('{}/$value'.format(download_url))

        return url_list

    def _burst_database(self, et_root):
        '''
        This functions expects an xml string from a Sentinel-1 SLC
        annotation file and extracts relevant information for burst
        identification as a GeoPandas GeoDataFrame.

        Much of the code is taken from RapidSAR
        package (once upon a time on github).
        '''

        column_names = ['SceneID', 'Track', 'Date', 'SwathID', 'AnxTime',
                        'BurstNr', 'geometry']
        gdf = gpd.GeoDataFrame(columns=column_names)

        track = self.rel_orbit
        acq_date = self.start_date

        # pol = root.find('adsHeader').find('polarisation').text
        swath = et_root.find('adsHeader').find('swath').text
        lines_per_burst = np.int(et_root.find('swathTiming').find(
            'linesPerBurst').text)
        pixels_per_burst = np.int(et_root.find('swathTiming').find(
            'samplesPerBurst').text)
        burstlist = et_root.find('swathTiming').find('burstList')
        geolocation_grid = et_root.find('geolocationGrid')[0]
        first = {}
        last = {}

        # Get burst corner geolocation info
        for geo_point in geolocation_grid:
            if geo_point.find('pixel').text == '0':
                first[geo_point.find('line').text] = np.float32(
                    [geo_point.find('latitude').text,
                     geo_point.find('longitude').text])
            elif geo_point.find('pixel').text == str(pixels_per_burst - 1):
                last[geo_point.find('line').text] = np.float32(
                    [geo_point.find('latitude').text,
                     geo_point.find('longitude').text])

        for i, b in enumerate(burstlist):
            firstline = str(i * lines_per_burst)
            lastline = str((i + 1) * lines_per_burst)
            azi_anx_time = np.float32(b.find('azimuthAnxTime').text)
            orbit_time = 12 * 24 * 60 * 60 / 175

            if azi_anx_time > orbit_time:
                azi_anx_time = np.mod(azi_anx_time, orbit_time)

            azi_anx_time = np.int32(np.round(azi_anx_time * 10))
            #           burstid = 'T{}_{}_{}'.format(track, swath, burstid)
            #           first and lastline sometimes shifts by 1 for some reason?
            try:
                firstthis = first[firstline]
            except:
                firstline = str(int(firstline) - 1)
                try:
                    firstthis = first[firstline]
                except:
                    print('First line not found in annotation file')
                    firstthis = []
            try:
                lastthis = last[lastline]
            except:
                lastline = str(int(lastline) - 1)
                try:
                    lastthis = last[lastline]
                except:
                    print('Last line not found in annotation file')
                    lastthis = []
            corners = np.zeros([4, 2], dtype=np.float32)

            # Had missing info for 1 burst in a file, hence the check
            if len(firstthis) > 0 and len(lastthis) > 0:
                corners[0] = first[firstline]
                corners[1] = last[firstline]
                corners[3] = first[lastline]
                corners[2] = last[lastline]

            wkt = 'POLYGON (({} {},{} {},{} {},{} {},{} {}))'.format(
                np.around(float(corners[0, 1]), 3),
                np.around(float(corners[0, 0]), 3),
                np.around(float(corners[3, 1]), 3),
                np.around(float(corners[3, 0]), 3),
                np.around(float(corners[2, 1]), 3),
                np.around(float(corners[2, 0]), 3),
                np.around(float(corners[1, 1]), 3),
                np.around(float(corners[1, 0]), 3),
                np.around(float(corners[0, 1]), 3),
                np.around(float(corners[0, 0]), 3))

            geo_dict = {'SceneID': self.scene_id, 'Track': track,
                        'Date': acq_date, 'SwathID': swath,
                        'AnxTime': azi_anx_time, 'BurstNr': i + 1,
                        'geometry': loads(wkt)}

            gdf = gdf.append(geo_dict, ignore_index=True)

        return gdf

    def scihub_annotation_get(self, uname=None, pword=None):

        # define column names fro BUrst DF
        column_names = ['SceneID', 'Track', 'Date', 'SwathID',
                        'AnxTime', 'BurstNr', 'geometry']

        gdf_final = gpd.GeoDataFrame(columns=column_names)

        base_url = 'https://scihub.copernicus.eu/apihub/'

        # get connected to scihub
        opener = scihub.connect(base_url, uname, pword)
        anno_list = self._scihub_annotation_url(opener)

        for url in anno_list:
            try:
                # get the request
                req = opener.open(url)
            except URLError as error:
                if hasattr(error, 'reason'):
                    print(' We failed to connect to the server.')
                    print(' Reason: ', error.reason)
                    sys.exit()
                elif hasattr(error, 'code'):
                    print(' The server couldn\'t fulfill the request.')
                    print(' Error code: ', error.code)
                    sys.exit()
            else:
                # write the request to to the response variable
                # (i.e. the xml coming back from scihub)
                response = req.read().decode('utf-8')

                et_root = eTree.fromstring(response)

                # parse the xml page from the response
                gdf = self._burst_database(et_root)

                gdf_final = gdf_final.append(gdf)

        return gdf_final.drop_duplicates(['AnxTime'], keep='first')

    def zip_annotation_get(self, download_dir, data_mount='/eodata'):

        column_names = ['SceneID', 'Track', 'Date', 'SwathID', 'AnxTime',
                        'BurstNr', 'geometry']

        # crs for empty dataframe
        crs = {'init': 'epsg:4326'}
        gdf_final = gpd.GeoDataFrame(columns=column_names, crs=crs)

        file = self.get_path(download_dir, data_mount)

        # extract info from archive
        archive = zipfile.ZipFile(file, 'r')
        namelist = archive.namelist()
        xml_files = fnmatch.filter(namelist, "*/annotation/s*.xml")

        # loop through xml annotation files
        for xml_file in xml_files:
            xml_string = archive.open(xml_file)

            gdf = self._burst_database(eTree.parse(xml_string))
            gdf_final = gdf_final.append(gdf)

        return gdf_final.drop_duplicates(['AnxTime'], keep='first')

    def safe_annotation_get(self, download_dir, data_mount='/eodata'):

        column_names = ['SceneID', 'Track', 'Date', 'SwathID',
                        'AnxTime', 'BurstNr', 'geometry']
        gdf_final = gpd.GeoDataFrame(columns=column_names)

        for anno_file in glob.glob(
                '{}/annotation/*xml'.format(
                    self.get_path(download_dir=download_dir,
                                  data_mount=data_mount))):
            # parse the xml page from the response
            gdf = self._burst_database(eTree.parse(anno_file))
            gdf_final = gdf_final.append(gdf)

        return gdf_final.drop_duplicates(['AnxTime'], keep='first')

    # onda dias uuid extractor
    def ondadias_uuid(self, opener):

        # construct the basic the url
        base_url = ('https://catalogue.onda-dias.eu/dias-catalogue/'
                    'Products?$search=')
        action = '"' + self.scene_id + '.zip"'
        # construct the download url
        url = base_url + action

        try:
            # get the request
            req = opener.open(url)
        except URLError as error:
            if hasattr(error, 'reason'):
                print(' We failed to connect to the server.')
                print(' Reason: ', error.reason)
                sys.exit()
            elif hasattr(error, 'code'):
                print(' The server couldn\'t fulfill the request.')
                print(' Error code: ', error.code)
                sys.exit()
        else:
            # write the request to to the response variable
            # (i.e. the xml coming back from onda dias)
            response = req.read().decode('utf-8')

            # parse the uuid from the response (a messy pseudo xml)
            uuid = response.split('":"')[3].split('","')[0]
            # except IndexError as error:
            #    print('Image not available on ONDA DIAS now, please select another repository')
            #    sys.exit()
            # parse the xml page from the response - does not work at present
            """dom = xml.dom.minidom.parseString(response)

            # loop thorugh each entry (with all metadata)
            for node in dom.getElementsByTagName('a:entry'):
                download_url = node.getElementsByTagName(
                    'a:id')[0].firstChild.nodeValue
                uuid = download_url.split('(\'')[1].split('\')')[0]"""

        return uuid

    # other data providers
    def asf_url(self):

        asf_url = 'https://datapool.asf.alaska.edu'

        if self.mission_id == 'S1A':
            mission = 'SA'
        elif self.mission_id == 'S1B':
            mission = 'SB'

        if self.product_type == 'SLC':
            pType = self.product_type
        elif self.product_type == 'GRD':
            pType = 'GRD_{}{}'.format(self.resolution_class, self.pol_mode[0])

        productURL = '{}/{}/{}/{}.zip'.format(asf_url, pType,
                                              mission, self.scene_id)
        return productURL

    def peps_uuid(self, uname, pword):

        url = ('https://peps.cnes.fr/resto/api/collections/S1/search.json?q={}'
               .format(self.scene_id))
        response = requests.get(url, stream=True, auth=(uname, pword))

        # check response
        if response.status_code == 401:
            raise ValueError(' ERROR: Username/Password are incorrect.')
        elif response.status_code != 200:
            response.raise_for_status()

        data = json.loads(response.text)
        peps_uuid = data['features'][0]['id']
        download_url = (data['features'][0]['properties']
        ['services']['download']['url'])

        return peps_uuid, download_url

    def peps_online_status(self, uname, pword):

        """
        This function will download S1 products from CNES Peps mirror.

        :param url: the url to the file you want to download
        :param fileName: the absolute path to where the downloaded file should
                         be written to
        :param uname: ESA's scihub username
        :param pword: ESA's scihub password
        :return:
        """

        _, url = self.peps_uuid(uname, pword)

        # define url
        response = requests.get(url, stream=True, auth=(uname, pword))
        status = response.status_code

        # check response
        if status == 401:
            raise ValueError(' ERROR: Username/Password are incorrect.')
        elif status == 404:
            raise ValueError(' ERROR: File not found.')
        elif status == 200:
            status = 'online'
        elif status == 202:
            status = 'onTape'
        else:
            response.raise_for_status()

        return status, url

    # processing related functions
    def get_ard_parameters(self, ard_type='OST-GTC'):

        # get path to ost package
        rootpath = importlib.util.find_spec('ost').submodule_search_locations[
            0]
        rootpath = opj(rootpath, 'graphs', 'ard_json')

        template_file = opj(rootpath, '{}.{}.json'.format(
            self.product_type.lower(),
            ard_type.replace(' ', '_').lower()))

        with open(template_file, 'r') as ard_file:
            self.ard_parameters = json.load(ard_file)['processing']

    def set_external_dem(self, dem_file):

        import rasterio

        # check if file exists
        if not os.path.isfile(dem_file):
            print(' ERROR: No dem file found at location {}.'.format(dem_file))
            return

        # get no data value
        with rasterio.open(dem_file) as file:
            dem_nodata = file.nodata

        # get resapmpling
        img_res = self.ard_parameters['single ARD']['dem']['image_resampling']
        dem_res = self.ard_parameters['single ARD']['dem']['dem_resampling']

        # update ard parameters
        dem_dict = dict({'dem_name': 'External DEM',
                         'dem_file': dem_file,
                         'dem_nodata': dem_nodata,
                         'dem_resampling': dem_res,
                         'image_resampling': img_res})
        self.ard_parameters['single_ARD']['dem'] = dem_dict

    def update_ard_parameters(self):

        with open(self.proc_file, 'w') as outfile:
            json.dump(dict({'processing_parameters': self.ard_parameters}),
                      outfile,
                      indent=4)

    def create_ard(self, infile, out_dir, out_prefix, temp_dir,
                   subset=None, polar='VV,VH,HH,HV'):

        self.proc_file = opj(out_dir, 'processing.json')
        self.update_ard_parameters()
        # check for correctness of ARD paramters

        #        self.center_lat = self._get_center_lat(infile)
        #        if float(self.center_lat) > 59 or float(self.center_lat) < -59:
        #            logger.info('Scene is outside SRTM coverage. Will use 30m ASTER'
        #                  ' DEM instead.')
        #            self.ard_parameters['dem'] = 'ASTER 1sec GDEM'

        # self.ard_parameters['resolution'] = h.resolution_in_degree(
        #    self.center_lat, self.ard_parameters['resolution'])

        if self.product_type == 'GRD':

            # run the processing
            grd_to_ard([infile],
                       out_dir,
                       out_prefix,
                       temp_dir,
                       self.proc_file,
                       subset=subset)

            # write to class attribute
            self.ard_dimap = glob.glob(opj(out_dir, '{}*bs.dim'
                                           .format(out_prefix)))[0]

        elif self.product_type != 'GRD':

            print(' ERROR: create_ard method for single products is currently'
                  ' only available for GRD products')

    def create_rgb(self, outfile, driver='GTiff'):

        # invert ot db from create_ard workflow for rgb creation
        # (otherwise we do it double)
        if self.ard_parameters['single_ARD']['to_db']:
            to_db = False
        else:
            to_db = True

        ard_to_rgb(self.ard_dimap, outfile, driver, to_db)
        self.ard_rgb = outfile

    def create_rgb_thumbnail(self, outfile, driver='JPEG', shrink_factor=25):

        # invert ot db from create_ard workflow for rgb creation
        # (otherwise we do it double)
        if self.ard_parameters['single_ARD']['to_db']:
            to_db = False
        else:
            to_db = True

        self.rgb_thumbnail = outfile
        ard_to_thumbnail(self.ard_dimap, self.rgb_thumbnail,
                         driver, shrink_factor, to_db)

    def visualise_rgb(self, shrink_factor=25):

        ras.visualise_rgb(self.ard_rgb, shrink_factor)

    # other functions
    def _get_center_lat(self, scene_path=None):

        if scene_path[-4:] == '.zip':
            zip_archive = zipfile.ZipFile(scene_path)
            manifest = zip_archive.read('{}.SAFE/manifest.safe'
                                        .format(self.scene_id))
        elif scene_path[-5:] == '.SAFE':
            with open(opj(scene_path, 'manifest.safe'), 'rb') as file:
                manifest = file.read()

        root = eTree.fromstring(manifest)
        for child in root:
            metadata = child.findall('metadataObject')
            for meta in metadata:
                for wrap in meta.findall('metadataWrap'):
                    for data in wrap.findall('xmlData'):
                        for frameSet in data.findall(
                                '{http://www.esa.int/safe/sentinel-1.0}frameSet'):
                            for frame in frameSet.findall(
                                    '{http://www.esa.int/safe/sentinel-1.0}frame'):
                                for footprint in frame.findall(
                                        '{http://www.esa.int/'
                                        'safe/sentinel-1.0}footPrint'):
                                    for coords in footprint.findall(
                                            '{http://www.opengis.net/gml}'
                                            'coordinates'):
                                        coordinates = coords.text.split(' ')

        sums = 0
        for i, coords in enumerate(coordinates):
            sums = sums + float(coords.split(',')[0])

        return sums / (i + 1)<|MERGE_RESOLUTION|>--- conflicted
+++ resolved
@@ -183,12 +183,7 @@
 
     # location of file (including diases)
     def download_path(self, download_dir, mkdir=False):
-<<<<<<< HEAD
-
         download_path = Path(download_dir).joinpath(
-=======
-        download_path = download_dir.joinpath(
->>>>>>> d99a83fc
             f'SAR/{self.product_type}/{self.year}/{self.month}/{self.day}'
         )
         # make dir if not existent
@@ -703,10 +698,10 @@
 
         template_file = opj(rootpath, '{}.{}.json'.format(
             self.product_type.lower(),
-            ard_type.replace(' ', '_').lower()))
+            ard_type.replace('-', '_').lower()))
 
         with open(template_file, 'r') as ard_file:
-            self.ard_parameters = json.load(ard_file)['processing']
+            self.ard_parameters = json.load(ard_file)['processing_parameters']
 
     def set_external_dem(self, dem_file):
 
