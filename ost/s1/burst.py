# -*- coding: utf-8 -*-
"""This module handles the burst inventory

"""

import os
import json
import itertools
import logging
<<<<<<< HEAD
import multiprocessing as mp
=======
import gdal
>>>>>>> d99a83fc
import geopandas as gpd
from pathlib import Path

from ost.helpers import scihub, vector as vec
from ost import Sentinel1Scene as S1Scene
from ost.helpers import raster as ras
from ost.generic import ard_to_ts, ts_extent, ts_ls_mask, timescan, mosaic

logger = logging.getLogger(__name__)

# ---------------------------------------------------
# Global variables

# a products list
PRODUCT_LIST = [
    'bs.HH', 'bs.VV', 'bs.HV', 'bs.VH',
    'coh.VV', 'coh.VH', 'coh.HH', 'coh.HV',
    'pol.Entropy', 'pol.Anisotropy', 'pol.Alpha'
]


def burst_inventory(inventory_df,
                    outfile,
                    download_dir=os.getenv('HOME'),
                    data_mount=None):
    """Creates a Burst GeoDataFrame from an OST inventory file

    Args:

    Returns:


    """
    # create column names for empty data frame
    column_names = ['SceneID', 'Track', 'Direction', 'Date', 'SwathID',
                    'AnxTime', 'BurstNr', 'geometry']

    # crs for empty dataframe
    crs = {'init': 'epsg:4326', 'no_defs': True}
    # create empty dataframe
    gdf_full = gpd.GeoDataFrame(columns=column_names, crs=crs)
    # uname, pword = scihub.askScihubCreds()

    for scene_id in inventory_df.identifier:
        # read into S1scene class
        scene = S1Scene(scene_id)

        logger.info('Getting burst info from {}.'.format(scene.scene_id))

        # get orbit direction
        orbit_direction = inventory_df[
            inventory_df.identifier == scene_id].orbitdirection.values[0]

<<<<<<< HEAD
        filepath = scene.get_path(download_dir, data_mount)
        if not filepath:
            logger.info('Retrieving burst info from scihub'
                        ' (need to download xml files)')
            if not uname and not pword:
                uname, pword = scihub.ask_credentials()

            opener = scihub.connect(uname=uname, pword=pword)
            if scene.scihub_online_status(opener) is False:
                logger.info('Product needs to be online'
                            ' to create a burst database.')
                logger.info('Download the product first and '
                            ' do the burst list from the local data.')
            else:
                single_gdf = scene.scihub_annotation_get(uname, pword)
        elif filepath.suffix == '.zip':
=======
        filepath = str(scene.get_path(download_dir, data_mount))
        single_gdf = None
        if filepath[-4:] == '.zip':
>>>>>>> d99a83fc
            single_gdf = scene.zip_annotation_get(download_dir, data_mount)
        elif filepath.suffix == '.SAFE':
            single_gdf = scene.safe_annotation_get(download_dir, data_mount)
<<<<<<< HEAD
        else:
            raise RuntimeError(
                'Burst inventory failed because of unavailability of data. '
                'Make sure to download all scenes first.'
=======
        if single_gdf is None or single_gdf.empty:
            raise RuntimeError(
                'Cant get single_gdf for scene_id: {}'.format(scene_id)
>>>>>>> d99a83fc
            )
        # add orbit direction
        single_gdf['Direction'] = orbit_direction

        # append
        gdf_full = gdf_full.append(single_gdf, sort=True)

    gdf_full = gdf_full.reset_index(drop=True)
    for i in gdf_full['AnxTime'].unique():
        # get similar burst times
        idx = gdf_full.index[
            (gdf_full.AnxTime >= i - 1) &
            (gdf_full.AnxTime <= i + 1) &
            (gdf_full.AnxTime != i)
            ].unique().values

        # reset all to first value
        for j in idx:
            gdf_full.at[j, 'AnxTime'] = i

    # create the actual burst id
    gdf_full['bid'] = (
            gdf_full.Direction.str[0] +
            gdf_full.Track.astype(str) + '_' +
            gdf_full.SwathID.astype(str) + '_' +
            gdf_full.AnxTime.astype(str)
    )

    # save file to out
    gdf_full.to_file(outfile, driver="GPKG")
    return gdf_full


def refine_burst_inventory(aoi, burst_gdf, outfile, coverages=None):
    """Creates a Burst GeoDataFrame from an OST inventory file

    Args:

    Returns:


    """

    # turn aoi into a geodataframe
    aoi_gdf = gpd.GeoDataFrame(vec.wkt_to_gdf(aoi).buffer(0.05))
    aoi_gdf.columns = ['geometry']
    aoi_gdf.crs = {'init': 'epsg:4326', 'no_defs': True}

    # get columns of input dataframe for later return function
    cols = burst_gdf.columns

    # 1) get only intersecting footprints (double, since we do this before)
    burst_gdf = gpd.sjoin(burst_gdf, aoi_gdf, how='inner', op='intersects')

    # if aoi  gdf has an id field we need to rename the changed id_left field
    if 'id_left' in burst_gdf.columns:
        # rename id_left to id
        burst_gdf.columns = (['id' if x == 'id_left' else x
                              for x in burst_gdf.columns])

    # remove duplicates
    burst_gdf.drop_duplicates(['SceneID', 'Date', 'bid'], inplace=True)

    # check if number of bursts align with number of coverages
    if coverages:
        for burst in burst_gdf.bid.unique():
            if len(burst_gdf[burst_gdf.bid == burst]) != coverages:
                logging.info(
                    f'Removing burst {burst} because of unsuffcient coverage.'
                )

                burst_gdf.drop(
                    burst_gdf[burst_gdf.bid == burst].index, inplace=True
                )

    # save file to out
    burst_gdf.to_file(outfile, driver="GPKG")
    return burst_gdf[cols]


def prepare_burst_inventory(burst_gdf, project_dict):

    cols = [
        'AnxTime', 'BurstNr', 'Date', 'Direction', 'SceneID', 'SwathID',
        'Track', 'geometry', 'bid', 'master_prefix', 'out_directory',
        'slave_date', 'slave_scene_id', 'slave_file', 'slave_burst_nr',
        'slave_prefix'
    ]

    # create empty geodataframe
    proc_burst_gdf = gpd.GeoDataFrame(columns=cols, geometry='geometry',
                                      crs={'init': 'epsg:4326',
                                           'no_defs': True})

    for burst in burst_gdf.bid.unique():  # ***

        # create a list of dates over which we loop
        dates = burst_gdf.Date[
            burst_gdf.bid == burst].sort_values().tolist()

        # loop through dates
        for idx, date in enumerate(dates):  # ******

            # get master date
            burst_row = burst_gdf[
                (burst_gdf.Date == date) &
                (burst_gdf.bid == burst)].copy()

            # get parameters for master
            master_scene = S1Scene(burst_row.SceneID.values[0])
            burst_row['file_location'] = master_scene.get_path(
                Path(project_dict['download_dir']), Path(project_dict['data_mount'])
            )
            burst_row['master_prefix'] = f'{date}_{burst_row.bid.values[0]}'
            burst_row['out_directory'] = Path(project_dict['processing_dir']).joinpath(burst, date)

            # try to get slave date
            try:
                # get slave date and add column to burst row

                slave_date = dates[idx + 1]
                burst_row['slave_date'] = slave_date

                # read slave burst line
                slave_burst = burst_gdf[
                    (burst_gdf.Date == slave_date) &
                    (burst_gdf.bid == burst)]

                # get scene id and add into master row
                slave_scene_id = S1Scene(slave_burst.SceneID.values[0])
                burst_row['slave_scene_id'] = slave_scene_id.scene_id

                # get path to slave file
                burst_row['slave_file'] = slave_scene_id.get_path(
                    project_dict['download_dir'], project_dict['data_mount']
                )

                # burst number in slave file (subswath is same)
                burst_row['slave_burst_nr'] = slave_burst.BurstNr.values[0]

                # outfile name
                burst_row['slave_prefix'] = (
                    f'{slave_date}_{slave_burst.bid.values[0]}'
                )

            except IndexError:
                burst_row['slave_date'], burst_row[
                    'slave_scene_id'] = None, None
                burst_row['slave_file'], burst_row[
                    'slave_burst_nr'] = None, None
                burst_row['slave_prefix'] = None

            proc_burst_gdf = proc_burst_gdf.append(burst_row, sort=False)

    return proc_burst_gdf


<<<<<<< HEAD
def bursts_to_ard(burst_inv, project_file):

    print('--------------------------------------------------------------')
    logger.info('Processing all single bursts to ARD')
    print('--------------------------------------------------------------')
    with open(project_file, 'r') as file:
        project_params = json.load(file)['project']

    logger.info('Preparing the processing pipeline. This may take a moment.')
    proc_inventory = prepare_burst_inventory(burst_inv, project_file)

    # create iterable for multi_processing
    burst_list = []
    for i, row in proc_inventory.iterrows():
        burst_list.append([row, project_file])

    # parallelization
    concurrent = int(mp.cpu_count() / project_params['cpus_per_process'])
    if concurrent > 1:
        logger.info(
            f'Parallelize the workload in {concurrent} processes '
            f'with {project_params["cpus_per_process"]} CPUs per process.'
        )

    pool = mp.Pool(processes=concurrent)
    pool.map(burst_to_ard.burst_to_ard, burst_list)
=======
def print_burst(input_list):
    # extract input list
    proc_burst_series, project_file = input_list[0], input_list[1]
    print('Processing burst:' + proc_burst_series.bid)
    print('Project_file:' + str(project_file)+ proc_burst_series.bid)
>>>>>>> d99a83fc


def _create_extents(burst_gdf, project_file):

    with open(project_file, 'r') as file:
        project_params = json.load(file)['project']
        processing_dir = project_params['processing_dir']
        temp_dir = project_params['temp_dir']

    # create extent iterable
    iter_list = []
    for burst in burst_gdf.bid.unique():  # ***

        # get the burst directory
        burst_dir = Path(processing_dir).joinpath(burst)

        # get common burst extent
        list_of_bursts = list(burst_dir.glob('**/*img'))
        list_of_bursts = [
            str(x) for x in list_of_bursts if 'layover' not in str(x)
        ]
        extent = burst_dir.joinpath(f'{burst}.extent.gpkg')

        # if the file does not already exist, add to iterable
        if not extent.exists():
            iter_list.append([list_of_bursts, extent, temp_dir, -0.0018])

    # parallelizing on all cpus
    concurrent = mp.cpu_count()
    pool = mp.Pool(processes=concurrent)
    pool.map(ts_extent.mt_extent, iter_list)


def _create_mt_ls_mask(burst_gdf, project_file):

    # read config file
    with open(project_file, 'r') as file:
        project_params = json.load(file)
        processing_dir = project_params['project']['processing_dir']
        temp_dir = project_params['project']['temp_dir']
        ard = project_params['processing']['time-series_ARD']

    # create layover
    iter_list = []
    for burst in burst_gdf.bid.unique():  # ***

        # get the burst directory
        burst_dir = Path(processing_dir).joinpath(burst)

        # get layover scenes
        list_of_scenes = list(burst_dir.glob('20*/*data*/*img'))
        list_of_layover = [
            str(x) for x in list_of_scenes if 'layover' in str(x)
            ]

        # we need to redefine the namespace of the already created extents
        extent = burst_dir.joinpath(f'{burst}.extent.gpkg')
        if not extent.exists():
            raise FileNotFoundError(
                f'Extent file for burst {burst} not found.'
            )

        # layover/shadow mask
        out_ls = burst_dir.joinpath(f'{burst}.ls_mask.tif')

        # if the file does not already exists, then put into list to process
        if not out_ls.exists():
            iter_list.append(
                [list_of_layover, out_ls, temp_dir, str(extent),
                 ard['apply_ls_mask']]
            )

    # parallelizing on all cpus
    concurrent = int(
        mp.cpu_count() / project_params['project']['cpus_per_process']
    )
    pool = mp.Pool(processes=concurrent)
    pool.map(ts_ls_mask.mt_layover, iter_list)


def _create_timeseries(burst_gdf, project_file):

    # we need a
    dict_of_product_types = {'bs': 'Gamma0', 'coh': 'coh', 'pol': 'pol'}
    pols = ['VV', 'VH', 'HH', 'HV', 'Alpha', 'Entropy', 'Anisotropy']

    # read config file
    with open(project_file, 'r') as file:
        project_params = json.load(file)
        processing_dir = project_params['project']['processing_dir']

    # create iterable
    iter_list = []
    for burst in burst_gdf.bid.unique():

        burst_dir = Path(processing_dir).joinpath(burst)

        for pr, pol in itertools.product(dict_of_product_types.items(), pols):

            # unpack items
            product, product_name = list(pr)

            # take care of H-A-Alpha naming for file search
            if pol in ['Alpha', 'Entropy', 'Anisotropy'] and product is 'pol':
                list_of_files = sorted(
                    list(burst_dir.glob(f'20*/*data*/*{pol}*img')))
            else:
                # see if there is actually any imagery for this
                # combination of product and polarisation
                list_of_files = sorted(
                    list(burst_dir.glob(
                        f'20*/*data*/*{product_name}*{pol}*img')
                    )
                )

            if len(list_of_files) <= 1:
                continue

            # create list of dims if polarisation is present
            list_of_dims = sorted(list(burst_dir.glob(f'20*/*{product}*dim')))
            iter_list.append([list_of_dims, burst, product, pol, project_file])

    # parallelizing on all cpus
    concurrent = int(
        mp.cpu_count() / project_params['project']['cpus_per_process']
    )
    pool = mp.Pool(processes=concurrent)
    pool.map(ard_to_ts.ard_to_ts, iter_list)


def ards_to_timeseries(burst_gdf, project_file):

    print('--------------------------------------------------------------')
    logger.info('Processing all burst ARDs time-series')
    print('--------------------------------------------------------------')

    # load ard parameters
    with open(project_file, 'r') as ard_file:
        ard_params = json.load(ard_file)['processing']
        ard = ard_params['single_ARD']
        ard_mt = ard_params['time-series_ARD']


    # create all extents
    _create_extents(burst_gdf, project_file)

    # update extents in case of ls_mask
    if ard['create_ls_mask'] or ard_mt['apply_ls_mask']:
        _create_mt_ls_mask(burst_gdf, project_file)

    # finally create time-series
    _create_timeseries(burst_gdf, project_file)


# --------------------
# timescan part
# --------------------
def timeseries_to_timescan(burst_gdf, project_file):
    """Function to create a timescan out of a OST timeseries.

    """

    print('--------------------------------------------------------------')
    logger.info('Processing all burst ARDs time-series to ARD timescans')
    print('--------------------------------------------------------------')

    # -------------------------------------
    # 1 load project config
    with open(project_file, 'r') as ard_file:
        project_params = json.load(ard_file)
        processing_dir = project_params['project']['processing_dir']
        ard = project_params['processing']['single_ARD']
        ard_mt = project_params['processing']['time-series_ARD']
        ard_tscan = project_params['processing']['time-scan_ARD']

    # get the db scaling right
    if ard['to_db'] or ard_mt['to_db']:
        to_db = True

    # get datatype right
    dtype_conversion = True if ard_mt['dtype_output'] != 'float32' else False

    # -------------------------------------
    # 2 create iterable for parallel processing
    iter_list, vrt_iter_list = [], []
    for burst in burst_gdf.bid.unique():

        # get relevant directories
        burst_dir = Path(processing_dir).joinpath(burst)
        timescan_dir = burst_dir.joinpath('Timescan')
        timescan_dir.mkdir(parents=True, exist_ok=True)

        for product in PRODUCT_LIST:

            # check if already processed
            if timescan_dir.joinpath(f'.{product}.processed').exists():
                #logger.info(f'Timescans for burst {burst} already processed.')
                continue

            # get respective timeseries
            timeseries = burst_dir.joinpath(
                f'Timeseries/Timeseries.{product}.vrt'
            )

            # che if this timsereis exists ( since we go through all products
            if not timeseries.exists():
                continue

            # datelist for harmonics
            scenelist = list(burst_dir.glob(f'Timeseries/*{product}*tif'))
            datelist = [
                file.name.split('.')[1][:6] for file in sorted(scenelist)
            ]

            # define timescan prefix
            timescan_prefix = timescan_dir.joinpath(product)

            # get rescaling and db right (backscatter vs. coh/pol)
            if 'bs.' in str(timescan_prefix):
                to_power, rescale = to_db, dtype_conversion
            else:
                to_power, rescale = False, False

            iter_list.append(
                [timeseries, timescan_prefix, ard_tscan['metrics'],
                 rescale, to_power, ard_tscan['remove_outliers'], datelist]
            )

        vrt_iter_list.append([timescan_dir, project_file])

    concurrent = mp.cpu_count()
    pool = mp.Pool(processes=concurrent)
    pool.map(timescan.mt_metrics, iter_list)
    pool.map(ras.create_tscan_vrt, vrt_iter_list)


def mosaic_timeseries(burst_inventory, project_file):

    print(' -----------------------------------------------------------------')
    logger.info('Mosaicking time-series layers.')
    print(' -----------------------------------------------------------------')

    # -------------------------------------
    # 1 load project config
    with open(project_file, 'r') as ard_file:
        project_params = json.load(ard_file)
        processing_dir = project_params['project']['processing_dir']

    # create output folder
    ts_dir = Path(processing_dir).joinpath('Mosaic/Timeseries')
    ts_dir.mkdir(parents=True, exist_ok=True)

    # -------------------------------------
    # 2 create iterable
    # loop through each product
    iter_list, vrt_iter_list = [], []
    for product in PRODUCT_LIST:

        #
        bursts = burst_inventory.bid.unique()
        nr_of_ts = len(list(
            Path(processing_dir).glob(
                f'{bursts[0]}/Timeseries/*.{product}.tif'
            )
        ))

        # in case we only have one layer
        if not nr_of_ts > 1:
            continue

        outfiles = []
        for i in range(1, nr_of_ts + 1):

            # create the file list for files to mosaic
            filelist = list(Path(processing_dir).glob(
                f'*/Timeseries/{i:02d}.*{product}.tif'
            ))

            # assure that we do not inlcude potential Mosaics
            # from anterior runs
            filelist = [file for file in filelist if 'Mosaic' not in str(file)]

            logger.info(f'Creating timeseries mosaic {i} for {product}.')

            # create dates for timseries naming
            datelist = []
            for file in filelist:
                if '.coh.' in str(file):
                    datelist.append(
                        f"{file.name.split('.')[2]}_{file.name.split('.')[1]}"
                    )
                else:
                    datelist.append(file.name.split('.')[1])

            # get start and endate of mosaic
            start, end = sorted(datelist)[0], sorted(datelist)[-1]
            filelist = ' '.join([str(file) for file in filelist])

            # create namespace for output file
            if start == end:
                outfile = ts_dir.joinpath(
                              f'{i:02d}.{start}.{product}.tif'
                )

            else:
                outfile = ts_dir.joinpath(
                              f'{i:02d}.{start}-{end}.{product}.tif'
                )

            # create nmespace for check_file
            check_file = outfile.parent.joinpath(
                f'.{outfile.name[:-4]}.processed'
            )

            if os.path.isfile(check_file):
                print('INFO: Mosaic layer {} already'
                      ' processed.'.format(outfile))
                continue

            # append to list of outfile for vrt creation
            outfiles.append(outfile)
            iter_list.append([filelist, outfile, project_file])

        vrt_iter_list.append([ts_dir, product, outfiles])

    concurrent = mp.cpu_count()
    pool = mp.Pool(processes=concurrent)
    pool.map(mosaic.mosaic, iter_list)
    pool.map(mosaic.create_timeseries_mosaic_vrt, vrt_iter_list)


def mosaic_timescan(burst_inventory, project_file):

    print(' -----------------------------------------------------------------')
    logger.info('Mosaicking time-scan layers.')
    print(' -----------------------------------------------------------------')

    with open(project_file, 'r') as ard_file:
        project_params = json.load(ard_file)
        processing_dir = project_params['project']['processing_dir']
        metrics = project_params['processing']['time-scan_ARD']['metrics']

    if 'harmonics' in metrics:
        metrics.remove('harmonics')
        metrics.extend(['amplitude', 'phase', 'residuals'])

    if 'percentiles' in metrics:
        metrics.remove('percentiles')
        metrics.extend(['p95', 'p5'])

    tscan_dir = Path(processing_dir).joinpath('Mosaic/Timescan')
    tscan_dir.mkdir(parents=True, exist_ok=True)

    iter_list, outfiles = [], []
    for product, metric in itertools.product(PRODUCT_LIST, metrics):

        filelist = list(Path(processing_dir).glob(
            f'*/Timescan/*{product}.{metric}.tif'
        ))

        if not len(filelist) >= 1:
            continue

        filelist = ' '.join([str(file) for file in filelist])

        outfile = tscan_dir.joinpath(f'{product}.{metric}.tif')
        check_file = outfile.parent.joinpath(
            f'.{outfile.name[:-4]}.processed'
        )

        if check_file.exists():
            logger.info(f'Mosaic layer {outfile.name} already processed.')
            continue

        logger.info(f'Mosaicking layer {outfile.name}.')
        outfiles.append(outfile)
        iter_list.append([filelist, outfile, project_file])

    concurrent = mp.cpu_count()
    pool = mp.Pool(processes=concurrent)
    pool.map(mosaic.mosaic, iter_list)
    ras.create_tscan_vrt([tscan_dir, project_file])<|MERGE_RESOLUTION|>--- conflicted
+++ resolved
@@ -1,17 +1,9 @@
-# -*- coding: utf-8 -*-
-"""This module handles the burst inventory
-
-"""
-
 import os
 import json
 import itertools
 import logging
-<<<<<<< HEAD
 import multiprocessing as mp
-=======
-import gdal
->>>>>>> d99a83fc
+
 import geopandas as gpd
 from pathlib import Path
 
@@ -65,41 +57,15 @@
         orbit_direction = inventory_df[
             inventory_df.identifier == scene_id].orbitdirection.values[0]
 
-<<<<<<< HEAD
-        filepath = scene.get_path(download_dir, data_mount)
-        if not filepath:
-            logger.info('Retrieving burst info from scihub'
-                        ' (need to download xml files)')
-            if not uname and not pword:
-                uname, pword = scihub.ask_credentials()
-
-            opener = scihub.connect(uname=uname, pword=pword)
-            if scene.scihub_online_status(opener) is False:
-                logger.info('Product needs to be online'
-                            ' to create a burst database.')
-                logger.info('Download the product first and '
-                            ' do the burst list from the local data.')
-            else:
-                single_gdf = scene.scihub_annotation_get(uname, pword)
-        elif filepath.suffix == '.zip':
-=======
         filepath = str(scene.get_path(download_dir, data_mount))
         single_gdf = None
         if filepath[-4:] == '.zip':
->>>>>>> d99a83fc
             single_gdf = scene.zip_annotation_get(download_dir, data_mount)
         elif filepath.suffix == '.SAFE':
             single_gdf = scene.safe_annotation_get(download_dir, data_mount)
-<<<<<<< HEAD
-        else:
-            raise RuntimeError(
-                'Burst inventory failed because of unavailability of data. '
-                'Make sure to download all scenes first.'
-=======
         if single_gdf is None or single_gdf.empty:
             raise RuntimeError(
                 'Cant get single_gdf for scene_id: {}'.format(scene_id)
->>>>>>> d99a83fc
             )
         # add orbit direction
         single_gdf['Direction'] = orbit_direction
@@ -257,40 +223,11 @@
     return proc_burst_gdf
 
 
-<<<<<<< HEAD
-def bursts_to_ard(burst_inv, project_file):
-
-    print('--------------------------------------------------------------')
-    logger.info('Processing all single bursts to ARD')
-    print('--------------------------------------------------------------')
-    with open(project_file, 'r') as file:
-        project_params = json.load(file)['project']
-
-    logger.info('Preparing the processing pipeline. This may take a moment.')
-    proc_inventory = prepare_burst_inventory(burst_inv, project_file)
-
-    # create iterable for multi_processing
-    burst_list = []
-    for i, row in proc_inventory.iterrows():
-        burst_list.append([row, project_file])
-
-    # parallelization
-    concurrent = int(mp.cpu_count() / project_params['cpus_per_process'])
-    if concurrent > 1:
-        logger.info(
-            f'Parallelize the workload in {concurrent} processes '
-            f'with {project_params["cpus_per_process"]} CPUs per process.'
-        )
-
-    pool = mp.Pool(processes=concurrent)
-    pool.map(burst_to_ard.burst_to_ard, burst_list)
-=======
 def print_burst(input_list):
     # extract input list
     proc_burst_series, project_file = input_list[0], input_list[1]
     print('Processing burst:' + proc_burst_series.bid)
     print('Project_file:' + str(project_file)+ proc_burst_series.bid)
->>>>>>> d99a83fc
 
 
 def _create_extents(burst_gdf, project_file):
@@ -429,7 +366,7 @@
 
     # load ard parameters
     with open(project_file, 'r') as ard_file:
-        ard_params = json.load(ard_file)['processing']
+        ard_params = json.load(ard_file)['processing_parameters']
         ard = ard_params['single_ARD']
         ard_mt = ard_params['time-series_ARD']
 
@@ -462,9 +399,9 @@
     with open(project_file, 'r') as ard_file:
         project_params = json.load(ard_file)
         processing_dir = project_params['project']['processing_dir']
-        ard = project_params['processing']['single_ARD']
-        ard_mt = project_params['processing']['time-series_ARD']
-        ard_tscan = project_params['processing']['time-scan_ARD']
+        ard = project_params['processing_parameters']['single_ARD']
+        ard_mt = project_params['processing_parameters']['time-series_ARD']
+        ard_tscan = project_params['processing_parameters']['time-scan_ARD']
 
     # get the db scaling right
     if ard['to_db'] or ard_mt['to_db']:
