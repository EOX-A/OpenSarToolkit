--- conflicted
+++ resolved
@@ -1,9 +1,3 @@
-#! /usr/bin/env python
-"""
-This script allows to sort Sentinel-1 data for homogeneous large-scale mapping.
-"""
-
-# import stdlib modules
 import itertools
 
 # some more libs for plotting and DB connection
@@ -14,18 +8,7 @@
 from shapely.ops import unary_union
 
 # import internal modules
-from ost.helpers.db import pgHandler
 from ost.helpers import vector as vec
-
-# script infos
-__author__ = 'Andreas Vollrath'
-__copyright__ = 'phi-lab, European Space Agency'
-
-__license__ = 'GPL'
-__version__ = '1.0'
-__maintainer__ = 'Andreas Vollrath'
-__email__ = ''
-__status__ = 'Production'
 
 logger = logging.getLogger(__name__)
 
@@ -462,16 +445,20 @@
                       exclude_marginal=True,
                       full_aoi_crossing=True,
                       mosaic_refine=True,
-<<<<<<< HEAD
-                      area_reduce=0.05, complete_coverage=True):
-    """A function to refine the Sentinel-1 search by certain criteria
-=======
                       area_reduce=0.05,
                       complete_coverage=True
                       ):
+    """
+    :param aoi:
+    :param inventory_df:
+    :param inventory_dir:
+    :param exclude_marginal:
+    :param full_aoi_crossing:
+    :param mosaic_refine:
+    :param area_reduce:
+    :param complete_coverage:
+    :return:
     '''A function to refine the Sentinel-1 search by certain criteria
->>>>>>> d99a83fc
-
     Args:
         aoi (WKT str):
         inventory_df (GeoDataFrame):
